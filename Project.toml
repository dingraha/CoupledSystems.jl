--- conflicted
+++ resolved
@@ -15,13 +15,10 @@
 SparseDiffTools = "47a9eef4-7e08-11e9-0b38-333d64bd3804"
 
 [compat]
-<<<<<<< HEAD
 DiffResults = "1.0"
-=======
 SparseDiffTools = "1.13"
 FiniteDiff = "2.8"
 ForwardDiff = "0.10"
->>>>>>> e5a5b8e8
 julia = "1"
 
 [extras]
