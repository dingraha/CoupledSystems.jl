name = "CoupledSystems"
uuid = "4b676bd6-8509-44ec-b400-4b24e2871ede"
authors = ["Taylor McDonnell <taylor.golden.mcdonnell@gmail.com> and contributors"]
version = "0.1.0"

[deps]
DiffResults = "163ba53b-c6d8-5494-b064-1a9d43ac40c5"
FiniteDiff = "6a86dc24-6348-571c-b903-95158fe2bd41"
ForwardDiff = "f6369f11-7733-5829-9624-2563aa707210"
LinearAlgebra = "37e2e46d-f89d-539d-b4ee-838fcccc9c8e"
LinearMaps = "7a12625a-238d-50fd-b39a-03d52299707e"
NLsolve = "2774e3e8-f4cf-5e23-947b-6d7e65073b56"
ReverseDiff = "37e2e3b7-166d-5795-8a7a-e32c996b4267"
SparseArrays = "2f01184e-e22b-5df5-ae63-d93ebab69eaf"
SparseDiffTools = "47a9eef4-7e08-11e9-0b38-333d64bd3804"

[compat]
<<<<<<< HEAD
FiniteDiff = "2.8"
=======
ForwardDiff = "0.10"
>>>>>>> 99f33fc1
julia = "1"

[extras]
Test = "8dfed614-e22c-5e08-85e1-65c5234f0b40"

[targets]
test = ["Test"]<|MERGE_RESOLUTION|>--- conflicted
+++ resolved
@@ -15,11 +15,8 @@
 SparseDiffTools = "47a9eef4-7e08-11e9-0b38-333d64bd3804"
 
 [compat]
-<<<<<<< HEAD
 FiniteDiff = "2.8"
-=======
 ForwardDiff = "0.10"
->>>>>>> 99f33fc1
 julia = "1"
 
 [extras]
